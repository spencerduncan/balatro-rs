--- conflicted
+++ resolved
@@ -225,11 +225,7 @@
         self.snapshot.required_score
     }
     #[getter]
-<<<<<<< HEAD
     fn jokers(&self) -> PyResult<Vec<Jokers>> {
-        // Clone first to avoid overhead in GIL
-        let jokers_clone = self.game.jokers.clone();
-        
         // Emit deprecation warning
         Python::with_gil(|py| {
             let warnings = py.import("warnings")?;
@@ -246,13 +242,9 @@
             Ok::<(), PyErr>(())
         })?;
         
-        Ok(jokers_clone)
-=======
-    fn jokers(&self) -> Vec<Jokers> {
         // TODO: Convert new joker system to old Jokers enum for Python compatibility
         // For now, return empty vector during migration
-        Vec::new()
->>>>>>> fe77122a
+        Ok(Vec::new())
     }
 
     /// Get joker IDs using the new JokerId system
@@ -280,11 +272,9 @@
     /// to:
     /// `state.get_joker_names()`
     fn get_joker_names(&self) -> Vec<String> {
-        self.game
-            .jokers
-            .iter()
-            .map(|j| j.name().to_string())
-            .collect()
+        // TODO: Convert JokerIds to names once conversion is implemented
+        // For now, return empty vector during migration
+        Vec::new()
     }
 
     /// Get joker descriptions for easy migration from old API
@@ -294,11 +284,9 @@
     /// to:
     /// `state.get_joker_descriptions()`
     fn get_joker_descriptions(&self) -> Vec<String> {
-        self.game
-            .jokers
-            .iter()
-            .map(|j| j.desc().to_string())
-            .collect()
+        // TODO: Convert JokerIds to descriptions once conversion is implemented
+        // For now, return empty vector during migration
+        Vec::new()
     }
 
     #[getter]
