--- conflicted
+++ resolved
@@ -20,14 +20,6 @@
 thiserror = "~1.0.61"
 tracing = { version = "~0.1.40", optional = true}
 uuid  = {version = "~1.9.1", optional = true, features = ["v7"]}
-<<<<<<< HEAD
-itertools = "0.13.0"
-indexmap = "2.6.0"
-strum = { version = "0.26", features = ["derive"] }
-pyo3 = {version = "0.24.1", optional = true}
-colored = {version = "2.2.0", optional = true}
-=======
->>>>>>> a4e70ff1
 
 [dev-dependencies]
 criterion = "0.3"
