--- conflicted
+++ resolved
@@ -518,8 +518,6 @@
         assert_eq!(joker.rarity(), JokerRarity::Common);
     }
 
-<<<<<<< HEAD
-=======
     // Mock GameContext for testing - contains only the fields we need to test
     #[derive(Debug)]
     #[allow(dead_code)]
@@ -539,8 +537,6 @@
             }
         }
     }
-
->>>>>>> cf0178d0
     // Helper function to test money conditions without full GameContext
     fn test_money_condition_simple(condition: &JokerCondition, money: i32) -> bool {
         match condition {
