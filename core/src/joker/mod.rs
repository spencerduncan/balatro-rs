--- conflicted
+++ resolved
@@ -330,16 +330,13 @@
     /// Positive values give extra discards, negative values reduce discards.
     /// Applied for the current round only.
     pub discard_mod: i32,
-<<<<<<< HEAD
+    
     /// Sell value increase for this joker
     pub sell_value_increase: i32,
-    /// Custom message to display
-=======
-
+    
     /// Custom message to display to the player.
     ///
     /// Used for jokers with special effects, Easter eggs, or important notifications.
->>>>>>> 2df083ea
     pub message: Option<String>,
 }
 
