use crate::card::Card;
use crate::hand::{Hand, SelectHand};
use crate::joker_state::JokerStateManager;
use crate::rank::HandRank;
use crate::stage::Stage;
#[cfg(feature = "python")]
use pyo3::pyclass;
use serde::{Deserialize, Serialize};
use std::collections::HashMap;
use std::fmt;
use std::sync::Arc;

/// Enum representing all 150 joker identifiers
#[derive(Debug, Clone, Copy, PartialEq, Eq, Hash, Serialize, Deserialize)]
#[cfg_attr(feature = "python", pyclass(eq))]
pub enum JokerId {
    // Basic scoring jokers (Common)
    Joker,
    GreedyJoker,
    LustyJoker,
    WrathfulJoker,
    GluttonousJoker,
    JollyJoker,
    ZanyJoker,
    MadJoker,
    CrazyJoker,
    DrollJoker,
    SlyJoker,
    WilyJoker,
    CleverJoker,
    DeviousJoker,
    CraftyJoker,

    // Multiplicative jokers (Common/Uncommon)
    HalfJoker,
    AbstractJoker,
    AcrobatJoker,
    MysticalJoker,
    Misprint,
    RaisedFist,
    SteelJoker,
    FibonacciJoker,
    ScaryFace,
    RoughGem,
    PolishedJoker,

    // Conditional jokers (Common/Uncommon)
    Banner,
    EvenSteven,
    OddTodd,
    Scholar,
    Walkie,
    Runner,
    IceCream,
    DNA,
    SplashJoker,
    Hack,
    Pareidolia,
    Supernova,
    Ride,
    SpaceJoker,
    EggJoker,
    Burglar,
    Blackboard,
    Constellation,
    Hiker,
    FacelessJoker,
    GreenJoker,
    RedCard,
    BlueJoker,
    Erosion,
    Square,
    Ceremonial,
    Smiley,
    Onyx,
    Arrowhead,
    Bloodstone,
    TheIdol,
    SeeingDouble,
    Matador,
    HitTheRoad,
    TheDuo,
    TheTrip,
    TheFamily,
    TheOrder,
    TheClub,

    // Economy jokers (Common/Uncommon)
    DelayedGratification,
    RocketShip,
    ToTheMoon,
    MailInRebate,
    ToDo,
    Cartomancer,
    Astronomer,
    SatelliteJoker,
    ShootTheMoon,
    BusinessCard,
    Luchador,
    Photograph,
    GiftCard,
    CouponJoker,
    CloudNine,
    StockBroker,
    EggHead,
    Bootstraps,
    BullMarket,
    SeedMoney,

    // Retrigger jokers (Uncommon/Rare)
    Dusk,
    Seltzer,
    Hanging,
    Sock,
    Midas,

    // Effect jokers (Uncommon/Rare)
    Superposition,
    FourFingers,
    Shortcut,
    Hologram,
    VagabondJoker,
    BaronJoker,
    Obelisk,
    Midas2,
    LuckyCharm,
    BaseballCard,
    CavendishJoker,
    GrossMichel,
    TradingCard,
    FlashCard,
    Popcorn,
    AncientJoker,
    Ramen,
    WalnutJoker,
    Trousers,
    Swashbuckler,
    TroubadourJoker,
    Certificate,
    SmilingMask,
    FaceMask,
    Fortune,
    Juggler,
    Drunkard,
    Stone,
    GoldenTicket,
    MrBones,
    Acrobat2,
    Loyalty,
    Mystic,

    // Special/Legendary jokers
    MarbleJoker,
    Vampire,
    MadnesJoker,
    Oops,
    IceCream2,
    BrainstormJoker,
    Driver,
    Blueprint,
    Wee,
    Merry,
    Gros,
    Reserved,
    Reserved2,
    Reserved3,
    Reserved4,
    Reserved5,
    Reserved6,
    Cartomancer2,
    Astronomer2,
    BurglarJoker,
    Burnt,
    BootstrapBill,
    Caino,
    Triboulet,
    Yorick,
    Chicot,
    Perkeo,
    CreditCard,
    SockAndBuskin,
    TroubadourJoker2,
    Brainstorm,
    Invisible,

    // Modded/Extras (for future expansion to 150)
    Reserved7,
    Reserved8,
    Reserved9,
    Reserved10,
}

/// Joker rarity levels
#[derive(Debug, Clone, Copy, PartialEq, Eq, Hash, Serialize, Deserialize)]
pub enum JokerRarity {
    Common,
    Uncommon,
    Rare,
    Legendary,
}

impl fmt::Display for JokerRarity {
    fn fmt(&self, f: &mut fmt::Formatter) -> fmt::Result {
        match self {
            Self::Common => write!(f, "Common"),
            Self::Uncommon => write!(f, "Uncommon"),
            Self::Rare => write!(f, "Rare"),
            Self::Legendary => write!(f, "Legendary"),
        }
    }
}

/// Effect that a joker can apply to modify game state.
///
/// `JokerEffect` represents the comprehensive impact a joker can have on the game
/// when triggered. Effects can modify scoring, award resources, trigger special
/// mechanics, or even destroy jokers and transform cards.
///
/// # Effect Categories
///
/// ## Scoring Effects
/// - **Chips**: Bonus chips added to hand total (`chips`)
/// - **Mult**: Bonus mult added to hand total (`mult`)
/// - **Mult Multiplier**: Percentage multiplier applied to total mult (`mult_multiplier`)
///
/// ## Resource Effects  
/// - **Money**: Coins awarded to the player (`money`)
/// - **Hand Size**: Temporary hand size modification (`hand_size_mod`)
/// - **Discards**: Temporary discard count modification (`discard_mod`)
///
/// ## Special Effects
/// - **Retrigger**: Number of times to retrigger the effect (`retrigger`)
/// - **Self Destruction**: Whether this joker destroys itself (`destroy_self`)
/// - **Other Destruction**: Other jokers to destroy (`destroy_others`)
/// - **Card Transformation**: Cards to transform into other cards (`transform_cards`)
/// - **Messages**: Custom messages to display (`message`)
///
/// # Application Order
///
/// Effects are applied during scoring in this order:
/// 1. **Chips**: Base chips + all chip bonuses  
/// 2. **Mult**: Base mult + all mult bonuses
/// 3. **Mult Multipliers**: Apply all multipliers to total mult
/// 4. **Final Score**: (Total Chips) × (Total Mult)
/// 5. **Resources**: Award money and apply modifiers
/// 6. **Special Effects**: Handle retriggering, destruction, transformation
///
/// # Examples
///
/// ```rust,ignore
/// use balatro_rs::joker::JokerEffect;
///
/// // Simple scoring bonus
/// let effect = JokerEffect::new().with_mult(5);
///
/// // Combined scoring effect
/// let effect = JokerEffect::new()
///     .with_chips(50)
///     .with_mult(3)
///     .with_money(2);
///
/// // Multiplicative effect
/// let effect = JokerEffect::new().with_mult_multiplier(1.5); // +50% mult
///
/// // Complex effect with multiplicative bonus
/// let effect = JokerEffect::new()
///     .with_mult(10)
///     .with_mult_multiplier(2.0);
/// ```
///
/// # Performance Notes
///
/// `JokerEffect` instances are created frequently during scoring. The builder
/// pattern methods consume and return `self` to enable efficient method chaining
/// without additional allocations.
#[derive(Debug, Clone, Default, Serialize, Deserialize)]
pub struct JokerEffect {
    /// Additional chips to add to the hand's base chips.
    ///
    /// Applied before mult calculations. Positive values increase the score.
    pub chips: i32,

    /// Additional mult to add to the hand's base mult.
    ///
    /// Applied before mult multipliers. Positive values increase the score.
    pub mult: i32,

    /// Money to award to the player.
    ///
    /// Applied immediately after hand scoring. Positive values give money.
    pub money: i32,

    /// Multiplier to apply to the total mult.
    ///
    /// Applied after all mult bonuses are summed. For example:
    /// - 1.0 = no change (100%)
    /// - 1.5 = +50% mult
    /// - 2.0 = double mult (200%)
    pub mult_multiplier: f32,

    /// Number of times to retrigger this effect.
    ///
    /// A value of 2 means the effect triggers 3 times total (1 + 2 retriggers).
    pub retrigger: u32,

    /// Whether this joker should destroy itself after applying the effect.
    ///
    /// Used for one-time jokers or jokers with limited uses.
    pub destroy_self: bool,

    /// Other jokers to destroy when this effect is applied.
    ///
    /// Used for jokers that consume other jokers for powerful effects.
    pub destroy_others: Vec<JokerId>,

    /// Cards to transform into other cards.
    ///
    /// Each tuple represents (source_card, target_card). Used for jokers
    /// that modify the deck or hand composition.
    pub transform_cards: Vec<(Card, Card)>,

    /// Temporary modification to hand size.
    ///
    /// Positive values increase hand size, negative values decrease it.
    /// Applied for the current hand only.
    pub hand_size_mod: i32,

    /// Temporary modification to discard count.
    ///
    /// Positive values give extra discards, negative values reduce discards.
    /// Applied for the current round only.
    pub discard_mod: i32,

<<<<<<< HEAD
=======
    /// Sell value increase for this joker
    pub sell_value_increase: i32,

>>>>>>> 94b525ad
    /// Custom message to display to the player.
    ///
    /// Used for jokers with special effects, Easter eggs, or important notifications.
    pub message: Option<String>,
}

impl JokerEffect {
    /// Create a new empty effect
    pub fn new() -> Self {
        Self::default()
    }

    /// Add chips
    pub fn with_chips(mut self, chips: i32) -> Self {
        self.chips = chips;
        self
    }

    /// Add mult
    pub fn with_mult(mut self, mult: i32) -> Self {
        self.mult = mult;
        self
    }

    /// Add money
    pub fn with_money(mut self, money: i32) -> Self {
        self.money = money;
        self
    }

    /// Set mult multiplier
    pub fn with_mult_multiplier(mut self, multiplier: f32) -> Self {
        self.mult_multiplier = multiplier;
        self
    }

    /// Set sell value increase
    pub fn with_sell_value_increase(mut self, increase: i32) -> Self {
        self.sell_value_increase = increase;
        self
    }

    /// Set custom message
    pub fn with_message(mut self, message: String) -> Self {
        self.message = Some(message);
        self
    }
}

/// Context provided to joker methods for accessing game state
#[derive(Debug)]
pub struct GameContext<'a> {
    /// Current chips
    pub chips: i32,
    /// Current mult
    pub mult: i32,
    /// Current money
    pub money: i32,
    /// Current ante
    pub ante: u8,
    /// Current round
    pub round: u32,
    /// Current stage
    pub stage: &'a Stage,
    /// Number of hands played this round
    pub hands_played: u32,
    /// Number of discards used this round
    pub discards_used: u32,
    /// All jokers in play
    pub jokers: &'a [Box<dyn Joker>],
    /// Cards in hand
    pub hand: &'a Hand,
    /// Discarded cards
    pub discarded: &'a [Card],
    /// Joker state manager for persistent state
    pub joker_state_manager: &'a Arc<JokerStateManager>,
    /// Hand type counts for this game run
    pub hand_type_counts: &'a HashMap<HandRank, u32>,
}

impl<'a> GameContext<'a> {
    /// Get the number of times a specific hand type has been played this game run.
    ///
    /// # Arguments
    /// * `hand_rank` - The hand rank to check the count for
    ///
    /// # Returns
    /// The number of times this hand type has been played (0 if never played)
    pub fn get_hand_type_count(&self, hand_rank: HandRank) -> u32 {
        self.hand_type_counts.get(&hand_rank).copied().unwrap_or(0)
    }
}

/// Core trait that all jokers must implement.
///
/// This trait defines the interface for all joker implementations in the Balatro-RS system.
/// Jokers can modify game scoring through lifecycle hooks and provide static information
/// about their identity and behavior.
///
/// # Implementation Patterns
///
/// There are several patterns for implementing jokers:
///
/// ## 1. Direct Implementation
/// For complex jokers requiring custom logic:
/// ```rust,ignore
/// use balatro_rs::joker::{Joker, JokerId, JokerRarity, JokerEffect, GameContext};
/// use balatro_rs::card::Card;
/// use balatro_rs::hand::SelectHand;
///
/// #[derive(Debug)]
/// struct CustomJoker;
///
/// impl Joker for CustomJoker {
///     fn id(&self) -> JokerId { JokerId::CustomJoker }
///     fn name(&self) -> &str { "Custom Joker" }
///     fn description(&self) -> &str { "Complex custom logic" }
///     fn rarity(&self) -> JokerRarity { JokerRarity::Common }
///     
///     fn on_card_scored(&self, context: &mut GameContext, card: &Card) -> JokerEffect {
///         // Custom scoring logic
///         if self.complex_condition(context, card) {
///             JokerEffect::new().with_mult(5)
///         } else {
///             JokerEffect::new()
///         }
///     }
/// }
/// ```
///
/// ## 2. Static Joker Framework
/// For simple conditional jokers:
/// ```rust,ignore
/// use balatro_rs::static_joker::{StaticJoker, StaticCondition};
/// use balatro_rs::card::Suit;
///
/// let greedy_joker = StaticJoker::builder(
///     JokerId::GreedyJoker,
///     "Greedy Joker",
///     "+3 Mult per Diamond"
/// )
/// .rarity(JokerRarity::Common)
/// .mult(3)
/// .condition(StaticCondition::SuitScored(Suit::Diamond))
/// .per_card()
/// .build()?;
/// ```
///
/// # Lifecycle Events
///
/// Jokers integrate with the game through well-defined lifecycle events that mirror
/// Balatro's game flow:
///
/// 1. **Blind Start**: `on_blind_start()` - Called when a new blind begins
/// 2. **Hand Play**: `on_hand_played()` - Called when a hand is played for scoring
/// 3. **Card Scoring**: `on_card_scored()` - Called for each individual scoring card
/// 4. **Discard**: `on_discard()` - Called when cards are discarded
/// 5. **Shop**: `on_shop_open()` - Called when entering the shop
/// 6. **Round End**: `on_round_end()` - Called at the end of each round
///
/// # Effect Application
///
/// Joker effects are applied in a specific order to ensure consistent behavior:
/// 1. Chips calculation: Base chips + chip bonuses
/// 2. Mult calculation: Base mult + mult bonuses
/// 3. Mult multiplication: Apply mult multipliers
/// 4. Final score: chips × mult
///
/// # Thread Safety
///
/// All joker implementations must be `Send + Sync` to support concurrent access
/// in multi-threaded environments and RL training scenarios.
///
/// # Performance Considerations
///
/// - `on_card_scored()` is called most frequently and should be optimized
/// - Use early returns for non-matching conditions
/// - Avoid expensive operations in hot paths
/// - Consider caching expensive calculations in joker state
pub trait Joker: Send + Sync + std::fmt::Debug {
    /// Get the unique identifier for this joker.
    ///
    /// This ID must be unique across all joker implementations and is used for
    /// state management, serialization, and factory creation.
    ///
    /// # Returns
    /// The unique `JokerId` for this joker type.
    fn id(&self) -> JokerId;

    /// Get the display name of this joker.
    ///
    /// This should be a human-readable name that matches the Balatro naming convention.
    ///
    /// # Returns
    /// A string slice containing the joker's name.
    fn name(&self) -> &str;

    /// Get the description of this joker's effect.
    ///
    /// This should clearly describe what the joker does in a concise format
    /// suitable for display in the user interface.
    ///
    /// # Returns
    /// A string slice containing the joker's description.
    fn description(&self) -> &str;

    /// Get the rarity level of this joker.
    ///
    /// Rarity affects the base cost and availability in shops.
    ///
    /// # Returns
    /// The `JokerRarity` level for this joker.
    fn rarity(&self) -> JokerRarity;

    /// Get the base cost of this joker in the shop.
    ///
    /// The default implementation uses rarity-based pricing:
    /// - Common: 3 coins
    /// - Uncommon: 6 coins  
    /// - Rare: 8 coins
    /// - Legendary: 20 coins
    ///
    /// Override this method for jokers with custom pricing.
    ///
    /// # Returns
    /// The cost in coins to purchase this joker.
    fn cost(&self) -> usize {
        match self.rarity() {
            JokerRarity::Common => 3,
            JokerRarity::Uncommon => 6,
            JokerRarity::Rare => 8,
            JokerRarity::Legendary => 20,
        }
    }

    /// Get the current sell value (defaults to cost / 2)
    fn sell_value(&self, accumulated_bonus: f64) -> usize {
        (self.cost() / 2) + (accumulated_bonus as usize)
    }

    // Lifecycle hooks with default implementations

    /// Called when a hand is played and scored.
    ///
    /// This is the primary hook for jokers that provide per-hand effects,
    /// such as bonuses for specific hand types (Pair, Flush, etc.).
    ///
    /// # Arguments
    /// * `context` - Mutable reference to the current game context
    /// * `hand` - The hand being played and scored
    ///
    /// # Returns
    /// A `JokerEffect` describing any bonuses to apply to the hand.
    ///
    /// # Example
    /// ```rust,ignore
    /// fn on_hand_played(&self, context: &mut GameContext, hand: &SelectHand) -> JokerEffect {
    ///     if hand.is_pair().is_some() {
    ///         JokerEffect::new().with_mult(8)  // +8 mult for pairs
    ///     } else {
    ///         JokerEffect::new()
    ///     }
    /// }
    /// ```
    fn on_hand_played(&self, _context: &mut GameContext, _hand: &SelectHand) -> JokerEffect {
        JokerEffect::new()
    }

    /// Called for each card as it's scored.
    ///
    /// This is the primary hook for jokers that provide per-card effects,
    /// such as bonuses for specific suits, ranks, or card properties.
    ///
    /// # Arguments
    /// * `context` - Mutable reference to the current game context
    /// * `card` - The individual card being scored
    ///
    /// # Returns
    /// A `JokerEffect` describing any bonuses to apply for this card.
    ///
    /// # Performance Note
    /// This method is called frequently (once per scoring card) and should be optimized.
    /// Use early returns for non-matching conditions.
    ///
    /// # Example
    /// ```rust,ignore
    /// fn on_card_scored(&self, context: &mut GameContext, card: &Card) -> JokerEffect {
    ///     if card.suit == Suit::Diamond {
    ///         JokerEffect::new().with_mult(3)  // +3 mult per Diamond
    ///     } else {
    ///         JokerEffect::new()
    ///     }
    /// }
    /// ```
    fn on_card_scored(&self, _context: &mut GameContext, _card: &Card) -> JokerEffect {
        JokerEffect::new()
    }

    /// Called when a new blind starts.
    ///
    /// This hook is useful for jokers that need to reset state, initialize
    /// counters, or apply one-time effects at the beginning of each blind.
    ///
    /// # Arguments
    /// * `context` - Mutable reference to the current game context
    ///
    /// # Returns
    /// A `JokerEffect` describing any bonuses to apply when the blind starts.
    ///
    /// # Example
    /// ```rust,ignore
    /// fn on_blind_start(&self, context: &mut GameContext) -> JokerEffect {
    ///     // Provide bonus at start of blind
    ///     JokerEffect::new().with_chips(10)
    /// }
    /// ```
    fn on_blind_start(&self, _context: &mut GameContext) -> JokerEffect {
        JokerEffect::new()
    }

    /// Called when the shop opens.
    ///
    /// This hook is useful for jokers that interact with the shop phase,
    /// such as those that modify shop contents or provide shop-related bonuses.
    ///
    /// # Arguments
    /// * `context` - Mutable reference to the current game context
    ///
    /// # Returns
    /// A `JokerEffect` describing any bonuses to apply when entering the shop.
    fn on_shop_open(&self, _context: &mut GameContext) -> JokerEffect {
        JokerEffect::new()
    }

    /// Called when cards are discarded.
    ///
    /// This hook is useful for jokers that interact with the discard pile
    /// or provide bonuses based on discarded cards.
    ///
    /// # Arguments
    /// * `context` - Mutable reference to the current game context
    /// * `cards` - Slice of cards being discarded
    ///
    /// # Returns
    /// A `JokerEffect` describing any bonuses to apply for the discard action.
    fn on_discard(&self, _context: &mut GameContext, _cards: &[Card]) -> JokerEffect {
        JokerEffect::new()
    }

    /// Called at the end of each round.
    ///
    /// This hook is useful for jokers that accumulate bonuses over time,
    /// apply end-of-round effects, or clean up temporary state.
    ///
    /// # Arguments
    /// * `context` - Mutable reference to the current game context
    ///
    /// # Returns
    /// A `JokerEffect` describing any bonuses to apply at round end.
    ///
    /// # Example
    /// ```rust,ignore
    /// fn on_round_end(&self, context: &mut GameContext) -> JokerEffect {
    ///     // Provide bonus at end of round
    ///     JokerEffect::new().with_money(5)
    /// }
    /// ```
    fn on_round_end(&self, _context: &mut GameContext) -> JokerEffect {
        JokerEffect::new()
    }

    // Modifier hooks with default implementations

    /// Modify the base chips value before scoring calculations.
    ///
    /// This hook allows jokers to modify the baseline chips before any
    /// bonuses are applied. Use this for jokers that fundamentally change
    /// the chip calculation system.
    ///
    /// # Arguments
    /// * `context` - Reference to the current game context
    /// * `base_chips` - The current base chips value
    ///
    /// # Returns
    /// The modified base chips value.
    ///
    /// # Note
    /// This is different from chip bonuses applied via `JokerEffect`.
    /// Chip bonuses are added to the final total, while this modifier
    /// changes the base value before other calculations.
    fn modify_chips(&self, _context: &GameContext, base_chips: i32) -> i32 {
        base_chips
    }

    /// Modify the base mult value before scoring calculations.
    ///
    /// This hook allows jokers to modify the baseline mult before any
    /// bonuses are applied. Use this for jokers that fundamentally change
    /// the mult calculation system.
    ///
    /// # Arguments
    /// * `context` - Reference to the current game context
    /// * `base_mult` - The current base mult value
    ///
    /// # Returns
    /// The modified base mult value.
    ///
    /// # Note
    /// This is different from mult bonuses applied via `JokerEffect`.
    /// Mult bonuses are added to the final total, while this modifier
    /// changes the base value before other calculations.
    fn modify_mult(&self, _context: &GameContext, base_mult: i32) -> i32 {
        base_mult
    }

    /// Modify the maximum hand size.
    ///
    /// This hook allows jokers to permanently change the number of cards
    /// the player can hold in their hand.
    ///
    /// # Arguments
    /// * `context` - Reference to the current game context
    /// * `base_size` - The current base hand size
    ///
    /// # Returns
    /// The modified hand size.
    ///
    /// # Example
    /// ```rust,ignore
    /// fn modify_hand_size(&self, _context: &GameContext, base_size: usize) -> usize {
    ///     base_size + 2  // +2 hand size
    /// }
    /// ```
    fn modify_hand_size(&self, _context: &GameContext, base_size: usize) -> usize {
        base_size
    }

    /// Modify the number of discards available per round.
    ///
    /// This hook allows jokers to change the number of discards the player
    /// can use each round.
    ///
    /// # Arguments
    /// * `context` - Reference to the current game context
    /// * `base_discards` - The current base number of discards
    ///
    /// # Returns
    /// The modified number of discards.
    ///
    /// # Example
    /// ```rust,ignore
    /// fn modify_discards(&self, _context: &GameContext, base_discards: usize) -> usize {
    ///     base_discards + 1  // +1 discard per round
    /// }
    /// ```
    fn modify_discards(&self, _context: &GameContext, base_discards: usize) -> usize {
        base_discards
    }
}

// Re-export the old Categories enum for compatibility
#[derive(Debug, Clone, Eq, PartialEq)]
pub enum Categories {
    MultPlus,
    MultMult,
    Chips,
    Economy,
    Retrigger,
    Effect,
}

// Include the compatibility module for the old API
pub mod compat;

// Include the conditional joker framework
pub mod conditional;

// Include hand composition jokers (Ride the Bus, Blackboard, DNA)
pub mod hand_composition_jokers;

// Include tests for hand composition jokers (Ride the Bus, Blackboard, DNA)
#[cfg(test)]
mod hand_composition_tests;

// Re-export important types
pub use conditional::{ConditionalJoker, JokerCondition};

// Re-export old API types for backwards compatibility
pub use compat::{Joker as OldJoker, Jokers};

#[cfg(test)]
mod tests {
    use super::*;

    #[test]
    fn test_joker_trait_bounds() {
        // This won't compile if Joker doesn't have Send + Sync bounds
        fn assert_send_sync<T: Send + Sync>() {}
        assert_send_sync::<Box<dyn Joker>>();
    }
}<|MERGE_RESOLUTION|>--- conflicted
+++ resolved
@@ -331,12 +331,9 @@
     /// Applied for the current round only.
     pub discard_mod: i32,
 
-<<<<<<< HEAD
-=======
     /// Sell value increase for this joker
     pub sell_value_increase: i32,
 
->>>>>>> 94b525ad
     /// Custom message to display to the player.
     ///
     /// Used for jokers with special effects, Easter eggs, or important notifications.
