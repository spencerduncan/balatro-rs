--- conflicted
+++ resolved
@@ -30,9 +30,6 @@
             on_handrank: Vec::new(),
         }
     }
-<<<<<<< HEAD
-    // Removed register_jokers method - functionality moved inline to avoid borrow checker issues
-=======
     pub(crate) fn register_jokers(&mut self, jokers: Vec<Jokers>, game: &Game) {
         for j in jokers.clone() {
             for e in j.effects(game) {
@@ -62,7 +59,6 @@
     pub fn count_registered_effects(&self) -> usize {
         self.on_play.len() + self.on_discard.len() + self.on_score.len() + self.on_handrank.len()
     }
->>>>>>> bc3a3cdb
 }
 
 #[derive(Clone)]
