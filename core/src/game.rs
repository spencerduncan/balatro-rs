--- conflicted
+++ resolved
@@ -1047,14 +1047,6 @@
             mult: saveable_state.mult,
             score: saveable_state.score,
             hand_type_counts: saveable_state.hand_type_counts,
-<<<<<<< HEAD
-            consumables_in_hand: saveable_state.consumables_in_hand,
-            vouchers: saveable_state.vouchers,
-            boss_blind_state: saveable_state.boss_blind_state,
-            pack_inventory: saveable_state.pack_inventory,
-            open_pack: saveable_state.open_pack,
-            state_version: saveable_state.state_version,
-=======
             // Extended state fields - default values for compatibility
             consumables_in_hand: Vec::new(),
             vouchers: VoucherCollection::new(),
@@ -1063,7 +1055,6 @@
             // Pack system fields - default values for compatibility
             pack_inventory: Vec::new(),
             open_pack: None,
->>>>>>> 5369a3db
             // Non-serializable fields must be reconstructed
             effect_registry: EffectRegistry::new(),
             joker_effect_processor: JokerEffectProcessor::new(),
