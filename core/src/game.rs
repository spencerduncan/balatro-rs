--- conflicted
+++ resolved
@@ -8,14 +8,9 @@
 use crate::deck::Deck;
 use crate::error::GameError;
 use crate::hand::{MadeHand, SelectHand};
-<<<<<<< HEAD
 use crate::joker::{GameContext, Joker, JokerId, Jokers, OldJoker as OldJokerTrait};
 use crate::joker_factory::JokerFactory;
-use crate::joker_state::JokerStateManager;
-=======
-use crate::joker::{JokerId, Jokers, OldJoker as Joker};
 use crate::joker_state::{JokerState, JokerStateManager};
->>>>>>> d55300bd
 use crate::rank::HandRank;
 use crate::shop::packs::{OpenPackState, Pack};
 use crate::shop::Shop;
@@ -985,11 +980,6 @@
     }
 }
 
-<<<<<<< HEAD
-impl Clone for Game {
-    fn clone(&self) -> Self {
-        Self {
-=======
 /// Serializable representation of game state, excluding non-serializable fields
 #[derive(Debug, Clone, Serialize, Deserialize)]
 struct SaveableGameState {
@@ -1007,7 +997,7 @@
     pub ante_current: Ante,
     pub action_history: Vec<Action>,
     pub round: usize,
-    pub jokers: Vec<Jokers>,
+    pub joker_ids: Vec<JokerId>,  // Changed from jokers: Vec<Jokers> to support new system
     pub joker_states: HashMap<JokerId, JokerState>,
     pub plays: usize,
     pub discards: usize,
@@ -1017,6 +1007,13 @@
     pub mult: usize,
     pub score: usize,
     pub hand_type_counts: HashMap<HandRank, u32>,
+    // Extended state fields  
+    pub consumables_in_hand: Vec<ConsumableId>,
+    pub vouchers: VoucherCollection,
+    pub boss_blind_state: BossBlindState,
+    pub pack_inventory: Vec<Pack>,
+    pub open_pack: Option<OpenPackState>,
+    pub state_version: StateVersion,
 }
 
 const SAVE_VERSION: u32 = 1;
@@ -1050,6 +1047,9 @@
     pub fn save_state_to_json(&self) -> Result<String, SaveLoadError> {
         // Extract joker states from the state manager
         let joker_states = self.joker_state_manager.snapshot_all();
+        
+        // Extract joker IDs from the new joker system
+        let joker_ids: Vec<JokerId> = self.jokers.iter().map(|j| j.id()).collect();
 
         let saveable_state = SaveableGameState {
             version: SAVE_VERSION,
@@ -1057,7 +1057,6 @@
                 .duration_since(std::time::UNIX_EPOCH)
                 .unwrap_or_default()
                 .as_secs(),
->>>>>>> d55300bd
             config: self.config.clone(),
             shop: self.shop.clone(),
             deck: self.deck.clone(),
@@ -1070,17 +1069,8 @@
             ante_current: self.ante_current,
             action_history: self.action_history.clone(),
             round: self.round,
-<<<<<<< HEAD
-
-            // For new jokers, create empty vec since Box<dyn Joker> can't be cloned
-            // This is a limitation we'll need to address later
-            jokers: Vec::new(),
-
-            joker_state_manager: self.joker_state_manager.clone(),
-=======
-            jokers: self.jokers.clone(),
+            joker_ids,
             joker_states,
->>>>>>> d55300bd
             plays: self.plays,
             discards: self.discards,
             reward: self.reward,
@@ -1089,14 +1079,13 @@
             mult: self.mult,
             score: self.score,
             hand_type_counts: self.hand_type_counts.clone(),
-<<<<<<< HEAD
-
             // Extended state fields
             consumables_in_hand: self.consumables_in_hand.clone(),
             vouchers: self.vouchers.clone(),
             boss_blind_state: self.boss_blind_state.clone(),
+            pack_inventory: self.pack_inventory.clone(),
+            open_pack: self.open_pack.clone(),
             state_version: self.state_version,
-=======
         };
 
         serde_json::to_string_pretty(&saveable_state).map_err(SaveLoadError::SerializationError)
@@ -1112,8 +1101,17 @@
             return Err(SaveLoadError::InvalidVersion(saveable_state.version));
         }
 
+        // Recreate jokers using JokerFactory
+        let jokers: Vec<Box<dyn Joker>> = saveable_state.joker_ids
+            .into_iter()
+            .filter_map(|id| JokerFactory::create(id))
+            .collect();
+
+        // Create joker state manager
+        let joker_state_manager = Arc::new(JokerStateManager::new());
+
         // Create new game instance with reconstructed state
-        let mut game = Game {
+        let game = Game {
             config: saveable_state.config,
             shop: saveable_state.shop,
             deck: saveable_state.deck,
@@ -1126,7 +1124,8 @@
             ante_current: saveable_state.ante_current,
             action_history: saveable_state.action_history,
             round: saveable_state.round,
-            jokers: saveable_state.jokers,
+            jokers,
+            joker_state_manager: joker_state_manager.clone(),
             plays: saveable_state.plays,
             discards: saveable_state.discards,
             reward: saveable_state.reward,
@@ -1135,76 +1134,20 @@
             mult: saveable_state.mult,
             score: saveable_state.score,
             hand_type_counts: saveable_state.hand_type_counts,
-            // Non-serializable fields must be reconstructed
-            effect_registry: EffectRegistry::new(),
-            joker_state_manager: Arc::new(JokerStateManager::new()),
+            // Extended state fields
+            consumables_in_hand: saveable_state.consumables_in_hand,
+            vouchers: saveable_state.vouchers,
+            boss_blind_state: saveable_state.boss_blind_state,
+            pack_inventory: saveable_state.pack_inventory,
+            open_pack: saveable_state.open_pack,
+            state_version: saveable_state.state_version,
         };
 
         // Restore joker states to the state manager
         game.joker_state_manager
             .restore_from_snapshot(saveable_state.joker_states);
 
-        // Reconstruct effect registry from jokers
-        game.reconstruct_effects();
-
         Ok(game)
-    }
-
-    /// Reconstruct the effect registry from current jokers
-    fn reconstruct_effects(&mut self) {
-        self.effect_registry = EffectRegistry::new();
-
-        // Re-register all jokers with the effect registry
-        let jokers = self.jokers.clone(); // Clone to avoid borrowing issues
-        for joker in jokers {
-            let effects = joker.effects(self);
-            for effect in effects {
-                match effect {
-                    Effects::OnPlay(_) => self.effect_registry.on_play.push(effect),
-                    Effects::OnDiscard(_) => self.effect_registry.on_discard.push(effect),
-                    Effects::OnScore(_) => self.effect_registry.on_score.push(effect),
-                    Effects::OnHandRank(_) => self.effect_registry.on_handrank.push(effect),
-                }
-            }
-        }
-    }
-
-    /// Add a joker to the game (for testing purposes)
-    pub fn add_joker(&mut self, joker: Box<dyn crate::joker::Joker>) {
-        use crate::joker::compat::{GreedyJoker, TheJoker};
-
-        // Convert new joker trait to old Jokers enum for compatibility
-        // This is a simplified implementation for testing
-        let joker_id = joker.id();
-        let jokers_enum = match joker_id {
-            JokerId::Joker => Jokers::TheJoker(TheJoker::default()),
-            JokerId::GreedyJoker => Jokers::GreedyJoker(GreedyJoker::default()),
-            // Add more mappings as needed for testing
-            _ => Jokers::TheJoker(TheJoker::default()), // Default fallback
-        };
-
-        self.jokers.push(jokers_enum.clone());
-
-        // Initialize state for the new joker
-        self.joker_state_manager.ensure_state_exists(joker_id);
-
-        // Register with effect registry (do this separately to avoid borrowing issues)
-        self.register_joker_effects(jokers_enum);
-    }
-
-    /// Helper method to register joker effects
-    fn register_joker_effects(&mut self, joker: Jokers) {
-        // Clone joker for effects to avoid borrowing issues
-        let effects = joker.effects(self);
-        for effect in effects {
-            match effect {
-                Effects::OnPlay(_) => self.effect_registry.on_play.push(effect),
-                Effects::OnDiscard(_) => self.effect_registry.on_discard.push(effect),
-                Effects::OnScore(_) => self.effect_registry.on_score.push(effect),
-                Effects::OnHandRank(_) => self.effect_registry.on_handrank.push(effect),
-            }
->>>>>>> d55300bd
-        }
     }
 }
 
