--- conflicted
+++ resolved
@@ -12,11 +12,8 @@
 pub mod joker;
 pub mod joker_factory;
 pub mod joker_impl;
-<<<<<<< HEAD
+pub mod joker_registry;
 pub mod joker_state;
-=======
-pub mod joker_registry;
->>>>>>> 9760f81c
 pub mod rank;
 pub mod shop;
 pub mod space;
