--- conflicted
+++ resolved
@@ -28,7 +28,7 @@
             // Jokers from main branch
             JokerId::Supernova => Some(Box::new(SupernovaJoker)),
             JokerId::SpaceJoker => Some(Box::new(SpaceJoker)),
-<<<<<<< HEAD
+            JokerId::IceCream => Some(Box::new(IceCreamJoker::new())),
 
             // Static jokers from StaticJokerFactory
             JokerId::RedCard => Some(StaticJokerFactory::create_red_card()),
@@ -43,9 +43,6 @@
             JokerId::Banner => Some(StaticJokerFactory::create_banner()),
             JokerId::AbstractJoker => Some(StaticJokerFactory::create_abstract_joker()),
             JokerId::SteelJoker => Some(StaticJokerFactory::create_steel_joker()),
-=======
-            JokerId::IceCream => Some(Box::new(IceCreamJoker::new())),
->>>>>>> 086bd865
             // TODO: Implement remaining jokers
             _ => None,
         }
@@ -73,19 +70,15 @@
                 DeviousJoker,
                 CraftyJoker,
                 Supernova,
+                IceCream,
                 // New static jokers
                 FacelessJoker,
                 Square,
                 Walkie,
                 Runner,
-<<<<<<< HEAD
                 HalfJoker,
                 Banner,
                 AbstractJoker,
-=======
-                IceCream,
-                // Add more common jokers here
->>>>>>> 086bd865
             ],
             JokerRarity::Uncommon => vec![
                 SpaceJoker, // New static jokers
@@ -121,7 +114,7 @@
             CraftyJoker,
             Supernova,
             SpaceJoker,
-<<<<<<< HEAD
+            IceCream,
             // New fully implemented static jokers
             RedCard,
             BlueJoker,
@@ -130,9 +123,6 @@
             Walkie,
             Runner,
             // Note: HalfJoker, Banner, AbstractJoker, and SteelJoker are placeholders
-=======
-            IceCream,
->>>>>>> 086bd865
         ]
     }
 }
