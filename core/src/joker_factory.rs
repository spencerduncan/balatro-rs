use crate::joker::{Joker, JokerId, JokerRarity};
use crate::joker_impl::*;
use crate::static_joker_factory::StaticJokerFactory;

/// Factory for creating joker instances by ID
pub struct JokerFactory;

impl JokerFactory {
    /// Create a joker instance by its ID
    pub fn create(id: JokerId) -> Option<Box<dyn Joker>> {
        match id {
            JokerId::Joker => Some(Box::new(TheJoker)),
            JokerId::GreedyJoker => Some(Box::new(GreedyJoker)),
            JokerId::LustyJoker => Some(Box::new(LustyJoker)),
            JokerId::WrathfulJoker => Some(Box::new(WrathfulJoker)),
            JokerId::GluttonousJoker => Some(Box::new(GluttonousJoker)),
            JokerId::JollyJoker => Some(Box::new(JollyJoker)),
            JokerId::ZanyJoker => Some(Box::new(ZanyJoker)),
            JokerId::MadJoker => Some(Box::new(MadJoker)),
            JokerId::CrazyJoker => Some(Box::new(CrazyJoker)),
            JokerId::DrollJoker => Some(Box::new(DrollJoker)),
            JokerId::SlyJoker => Some(Box::new(SlyJoker)),
            JokerId::WilyJoker => Some(Box::new(WilyJoker)),
            JokerId::CleverJoker => Some(Box::new(CleverJoker)),
            JokerId::DeviousJoker => Some(Box::new(DeviousJoker)),
            JokerId::CraftyJoker => Some(Box::new(CraftyJoker)),
            
            // Jokers from main branch
            JokerId::Supernova => Some(Box::new(SupernovaJoker)),
            JokerId::SpaceJoker => Some(Box::new(SpaceJoker)),
<<<<<<< HEAD

=======
            
>>>>>>> 058fbc89
            // Static jokers from StaticJokerFactory
            JokerId::RedCard => Some(StaticJokerFactory::create_red_card()),
            JokerId::BlueJoker => Some(StaticJokerFactory::create_blue_joker()),
            JokerId::FacelessJoker => Some(StaticJokerFactory::create_faceless_joker()),
            JokerId::Square => Some(StaticJokerFactory::create_square()),
            JokerId::Walkie => Some(StaticJokerFactory::create_walkie()),
<<<<<<< HEAD
            JokerId::Runner => Some(Box::new(RunnerJoker)),

=======
            // Note: Runner is already implemented as RunnerJoker above
            
>>>>>>> 058fbc89
            // Placeholder jokers with TODO comments
            JokerId::HalfJoker => Some(StaticJokerFactory::create_half_joker()),
            JokerId::Banner => Some(StaticJokerFactory::create_banner()),
            JokerId::AbstractJoker => Some(StaticJokerFactory::create_abstract_joker()),
            JokerId::SteelJoker => Some(StaticJokerFactory::create_steel_joker()),
            // TODO: Implement remaining jokers
            _ => None,
        }
    }

    /// Get all joker IDs by rarity
    pub fn get_by_rarity(rarity: JokerRarity) -> Vec<JokerId> {
        use JokerId::*;

        match rarity {
            JokerRarity::Common => vec![
                Joker,
                GreedyJoker,
                LustyJoker,
                WrathfulJoker,
                GluttonousJoker,
                JollyJoker,
                ZanyJoker,
                MadJoker,
                CrazyJoker,
                DrollJoker,
                SlyJoker,
                WilyJoker,
                CleverJoker,
                DeviousJoker,
                CraftyJoker,
                Supernova,
                // New static jokers
                FacelessJoker,
                Square,
                Walkie,
                Runner,
<<<<<<< HEAD
=======
                // New static jokers
                FacelessJoker,
                Square,
                Walkie,
>>>>>>> 058fbc89
                HalfJoker,
                Banner,
                AbstractJoker,
            ],
            JokerRarity::Uncommon => vec![
<<<<<<< HEAD
                SpaceJoker, // New static jokers
                RedCard, BlueJoker, SteelJoker,
=======
                SpaceJoker,
                // New static jokers
                RedCard,
                BlueJoker,
                SteelJoker,
>>>>>>> 058fbc89
            ],
            JokerRarity::Rare => vec![
                // TODO: Add rare jokers
            ],
            JokerRarity::Legendary => vec![
                // TODO: Add legendary jokers
            ],
        }
    }

    /// Get all implemented joker IDs
    pub fn get_all_implemented() -> Vec<JokerId> {
        use JokerId::*;
        vec![
            Joker,
            GreedyJoker,
            LustyJoker,
            WrathfulJoker,
            GluttonousJoker,
            JollyJoker,
            ZanyJoker,
            MadJoker,
            CrazyJoker,
            DrollJoker,
            SlyJoker,
            WilyJoker,
            CleverJoker,
            DeviousJoker,
            CraftyJoker,
            Supernova,
            SpaceJoker,
            // New fully implemented static jokers
            RedCard,
            BlueJoker,
            FacelessJoker,
            Square,
            Walkie,
<<<<<<< HEAD
            Runner,
=======
>>>>>>> 058fbc89
            // Note: HalfJoker, Banner, AbstractJoker, and SteelJoker are placeholders
        ]
    }
}

#[cfg(test)]
mod tests {
    use super::*;

    #[test]
    fn test_create_new_static_jokers() {
        // Test fully implemented jokers
        let red_card = JokerFactory::create(JokerId::RedCard);
        assert!(red_card.is_some());
        assert_eq!(red_card.unwrap().id(), JokerId::RedCard);

        let blue_joker = JokerFactory::create(JokerId::BlueJoker);
        assert!(blue_joker.is_some());
        assert_eq!(blue_joker.unwrap().id(), JokerId::BlueJoker);

        let faceless = JokerFactory::create(JokerId::FacelessJoker);
        assert!(faceless.is_some());
        assert_eq!(faceless.unwrap().id(), JokerId::FacelessJoker);

        let square = JokerFactory::create(JokerId::Square);
        assert!(square.is_some());
        assert_eq!(square.unwrap().id(), JokerId::Square);

        let walkie = JokerFactory::create(JokerId::Walkie);
        assert!(walkie.is_some());
        assert_eq!(walkie.unwrap().id(), JokerId::Walkie);

        let runner = JokerFactory::create(JokerId::Runner);
        assert!(runner.is_some());
        assert_eq!(runner.unwrap().id(), JokerId::Runner);
    }

    #[test]
    fn test_create_placeholder_jokers() {
        // Test placeholder jokers are created (even though they don't work correctly yet)
        let half = JokerFactory::create(JokerId::HalfJoker);
        assert!(half.is_some());
        assert_eq!(half.unwrap().id(), JokerId::HalfJoker);

        let banner = JokerFactory::create(JokerId::Banner);
        assert!(banner.is_some());
        assert_eq!(banner.unwrap().id(), JokerId::Banner);

        let abstract_joker = JokerFactory::create(JokerId::AbstractJoker);
        assert!(abstract_joker.is_some());
        assert_eq!(abstract_joker.unwrap().id(), JokerId::AbstractJoker);

        let steel = JokerFactory::create(JokerId::SteelJoker);
        assert!(steel.is_some());
        assert_eq!(steel.unwrap().id(), JokerId::SteelJoker);
    }

    #[test]
    fn test_new_jokers_in_rarity_lists() {
        let common_jokers = JokerFactory::get_by_rarity(JokerRarity::Common);
        assert!(common_jokers.contains(&JokerId::FacelessJoker));
        assert!(common_jokers.contains(&JokerId::Square));
        assert!(common_jokers.contains(&JokerId::Walkie));
        assert!(common_jokers.contains(&JokerId::Runner));
        assert!(common_jokers.contains(&JokerId::HalfJoker));
        assert!(common_jokers.contains(&JokerId::Banner));
        assert!(common_jokers.contains(&JokerId::AbstractJoker));

        let uncommon_jokers = JokerFactory::get_by_rarity(JokerRarity::Uncommon);
        assert!(uncommon_jokers.contains(&JokerId::RedCard));
        assert!(uncommon_jokers.contains(&JokerId::BlueJoker));
        assert!(uncommon_jokers.contains(&JokerId::SteelJoker));
    }

    #[test]
    fn test_new_jokers_in_implemented_list() {
        let implemented = JokerFactory::get_all_implemented();
<<<<<<< HEAD

=======
        
>>>>>>> 058fbc89
        // Fully implemented jokers should be in the list
        assert!(implemented.contains(&JokerId::RedCard));
        assert!(implemented.contains(&JokerId::BlueJoker));
        assert!(implemented.contains(&JokerId::FacelessJoker));
        assert!(implemented.contains(&JokerId::Square));
        assert!(implemented.contains(&JokerId::Walkie));
        assert!(implemented.contains(&JokerId::Runner));
<<<<<<< HEAD

=======
        
>>>>>>> 058fbc89
        // Note: Placeholder jokers (HalfJoker, Banner, AbstractJoker, SteelJoker)
        // are intentionally not in get_all_implemented() as they're not complete
    }
}<|MERGE_RESOLUTION|>--- conflicted
+++ resolved
@@ -28,24 +28,15 @@
             // Jokers from main branch
             JokerId::Supernova => Some(Box::new(SupernovaJoker)),
             JokerId::SpaceJoker => Some(Box::new(SpaceJoker)),
-<<<<<<< HEAD
-
-=======
             
->>>>>>> 058fbc89
             // Static jokers from StaticJokerFactory
             JokerId::RedCard => Some(StaticJokerFactory::create_red_card()),
             JokerId::BlueJoker => Some(StaticJokerFactory::create_blue_joker()),
             JokerId::FacelessJoker => Some(StaticJokerFactory::create_faceless_joker()),
             JokerId::Square => Some(StaticJokerFactory::create_square()),
             JokerId::Walkie => Some(StaticJokerFactory::create_walkie()),
-<<<<<<< HEAD
             JokerId::Runner => Some(Box::new(RunnerJoker)),
-
-=======
-            // Note: Runner is already implemented as RunnerJoker above
             
->>>>>>> 058fbc89
             // Placeholder jokers with TODO comments
             JokerId::HalfJoker => Some(StaticJokerFactory::create_half_joker()),
             JokerId::Banner => Some(StaticJokerFactory::create_banner()),
@@ -83,28 +74,16 @@
                 Square,
                 Walkie,
                 Runner,
-<<<<<<< HEAD
-=======
-                // New static jokers
-                FacelessJoker,
-                Square,
-                Walkie,
->>>>>>> 058fbc89
                 HalfJoker,
                 Banner,
                 AbstractJoker,
             ],
             JokerRarity::Uncommon => vec![
-<<<<<<< HEAD
-                SpaceJoker, // New static jokers
-                RedCard, BlueJoker, SteelJoker,
-=======
                 SpaceJoker,
                 // New static jokers
                 RedCard,
                 BlueJoker,
                 SteelJoker,
->>>>>>> 058fbc89
             ],
             JokerRarity::Rare => vec![
                 // TODO: Add rare jokers
@@ -142,10 +121,7 @@
             FacelessJoker,
             Square,
             Walkie,
-<<<<<<< HEAD
             Runner,
-=======
->>>>>>> 058fbc89
             // Note: HalfJoker, Banner, AbstractJoker, and SteelJoker are placeholders
         ]
     }
@@ -223,11 +199,7 @@
     #[test]
     fn test_new_jokers_in_implemented_list() {
         let implemented = JokerFactory::get_all_implemented();
-<<<<<<< HEAD
-
-=======
         
->>>>>>> 058fbc89
         // Fully implemented jokers should be in the list
         assert!(implemented.contains(&JokerId::RedCard));
         assert!(implemented.contains(&JokerId::BlueJoker));
@@ -235,11 +207,7 @@
         assert!(implemented.contains(&JokerId::Square));
         assert!(implemented.contains(&JokerId::Walkie));
         assert!(implemented.contains(&JokerId::Runner));
-<<<<<<< HEAD
-
-=======
         
->>>>>>> 058fbc89
         // Note: Placeholder jokers (HalfJoker, Banner, AbstractJoker, SteelJoker)
         // are intentionally not in get_all_implemented() as they're not complete
     }
