use crate::joker::{Joker, JokerId, JokerRarity};
use crate::joker_impl::*;
use crate::static_joker_factory::StaticJokerFactory;

/// Factory for creating joker instances by ID
pub struct JokerFactory;

impl JokerFactory {
    /// Create a joker instance by its ID
    pub fn create(id: JokerId) -> Option<Box<dyn Joker>> {
        match id {
            JokerId::Joker => Some(Box::new(TheJoker)),
            JokerId::GreedyJoker => Some(Box::new(GreedyJoker)),
            JokerId::LustyJoker => Some(Box::new(LustyJoker)),
            JokerId::WrathfulJoker => Some(Box::new(WrathfulJoker)),
            JokerId::GluttonousJoker => Some(Box::new(GluttonousJoker)),
            JokerId::JollyJoker => Some(Box::new(JollyJoker)),
            JokerId::ZanyJoker => Some(Box::new(ZanyJoker)),
            JokerId::MadJoker => Some(Box::new(MadJoker)),
            JokerId::CrazyJoker => Some(Box::new(CrazyJoker)),
            JokerId::DrollJoker => Some(Box::new(DrollJoker)),
            JokerId::SlyJoker => Some(Box::new(SlyJoker)),
            JokerId::WilyJoker => Some(Box::new(WilyJoker)),
            JokerId::CleverJoker => Some(Box::new(CleverJoker)),
            JokerId::DeviousJoker => Some(Box::new(DeviousJoker)),
            JokerId::CraftyJoker => Some(Box::new(CraftyJoker)),
<<<<<<< HEAD

            // Jokers from main branch
=======
            // Money-based conditional jokers
            JokerId::BusinessCard => Some(Box::new(BusinessCard)),
            JokerId::EggJoker => Some(Box::new(Egg)),
            JokerId::Burglar => Some(Box::new(Burglar)),
            // Hand type conditional jokers
            JokerId::Runner => Some(Box::new(RunnerJoker)),
>>>>>>> b403ac45
            JokerId::Supernova => Some(Box::new(SupernovaJoker)),
            JokerId::SpaceJoker => Some(Box::new(SpaceJoker)),
            JokerId::IceCream => Some(Box::new(IceCreamJoker::new())),

            // Static jokers from StaticJokerFactory
            JokerId::RedCard => Some(StaticJokerFactory::create_red_card()),
            JokerId::BlueJoker => Some(StaticJokerFactory::create_blue_joker()),
            JokerId::FacelessJoker => Some(StaticJokerFactory::create_faceless_joker()),
            JokerId::Square => Some(StaticJokerFactory::create_square()),
            JokerId::Walkie => Some(StaticJokerFactory::create_walkie()),
            JokerId::Runner => Some(Box::new(RunnerJoker)),

            // Placeholder jokers with TODO comments
            JokerId::HalfJoker => Some(StaticJokerFactory::create_half_joker()),
            JokerId::Banner => Some(StaticJokerFactory::create_banner()),
            JokerId::AbstractJoker => Some(StaticJokerFactory::create_abstract_joker()),
            JokerId::SteelJoker => Some(StaticJokerFactory::create_steel_joker()),
            // TODO: Implement remaining jokers
            _ => None,
        }
    }

    /// Get all joker IDs by rarity
    pub fn get_by_rarity(rarity: JokerRarity) -> Vec<JokerId> {
        use JokerId::*;

        match rarity {
            JokerRarity::Common => vec![
                Joker,
                GreedyJoker,
                LustyJoker,
                WrathfulJoker,
                GluttonousJoker,
                JollyJoker,
                ZanyJoker,
                MadJoker,
                CrazyJoker,
                DrollJoker,
                SlyJoker,
                WilyJoker,
                CleverJoker,
                DeviousJoker,
                CraftyJoker,
<<<<<<< HEAD
=======
                // Money-based conditional jokers
                BusinessCard,
                EggJoker,
                // Hand type conditional jokers
                Runner,
>>>>>>> b403ac45
                Supernova,
                IceCream,
                // New static jokers
                FacelessJoker,
                Square,
                Walkie,
                Runner,
                HalfJoker,
                Banner,
                AbstractJoker,
            ],
            JokerRarity::Uncommon => vec![
<<<<<<< HEAD
                SpaceJoker, // New static jokers
                RedCard, BlueJoker, SteelJoker,
=======
                // Money-based conditional jokers
                Burglar,
                // Hand type conditional jokers
                SpaceJoker,
                // TODO: Add more uncommon jokers
>>>>>>> b403ac45
            ],
            JokerRarity::Rare => vec![
                // TODO: Add rare jokers
            ],
            JokerRarity::Legendary => vec![
                // TODO: Add legendary jokers
            ],
        }
    }

    /// Get all implemented joker IDs
    pub fn get_all_implemented() -> Vec<JokerId> {
        use JokerId::*;
        vec![
            Joker,
            GreedyJoker,
            LustyJoker,
            WrathfulJoker,
            GluttonousJoker,
            JollyJoker,
            ZanyJoker,
            MadJoker,
            CrazyJoker,
            DrollJoker,
            SlyJoker,
            WilyJoker,
            CleverJoker,
            DeviousJoker,
            CraftyJoker,
<<<<<<< HEAD
=======
            // Money-based conditional jokers
            BusinessCard,
            EggJoker,
            Burglar,
            // Hand type conditional jokers
            Runner,
>>>>>>> b403ac45
            Supernova,
            SpaceJoker,
            IceCream,
            // New fully implemented static jokers
            RedCard,
            BlueJoker,
            FacelessJoker,
            Square,
            Walkie,
            Runner,
            // Note: HalfJoker, Banner, AbstractJoker, and SteelJoker are placeholders
        ]
    }
}

#[cfg(test)]
mod tests {
    use super::*;

    #[test]
    fn test_create_new_static_jokers() {
        // Test fully implemented jokers
        let red_card = JokerFactory::create(JokerId::RedCard);
        assert!(red_card.is_some());
        assert_eq!(red_card.unwrap().id(), JokerId::RedCard);

        let blue_joker = JokerFactory::create(JokerId::BlueJoker);
        assert!(blue_joker.is_some());
        assert_eq!(blue_joker.unwrap().id(), JokerId::BlueJoker);

        let faceless = JokerFactory::create(JokerId::FacelessJoker);
        assert!(faceless.is_some());
        assert_eq!(faceless.unwrap().id(), JokerId::FacelessJoker);

        let square = JokerFactory::create(JokerId::Square);
        assert!(square.is_some());
        assert_eq!(square.unwrap().id(), JokerId::Square);

        let walkie = JokerFactory::create(JokerId::Walkie);
        assert!(walkie.is_some());
        assert_eq!(walkie.unwrap().id(), JokerId::Walkie);

        let runner = JokerFactory::create(JokerId::Runner);
        assert!(runner.is_some());
        assert_eq!(runner.unwrap().id(), JokerId::Runner);
    }

    #[test]
    fn test_create_placeholder_jokers() {
        // Test placeholder jokers are created (even though they don't work correctly yet)
        let half = JokerFactory::create(JokerId::HalfJoker);
        assert!(half.is_some());
        assert_eq!(half.unwrap().id(), JokerId::HalfJoker);

        let banner = JokerFactory::create(JokerId::Banner);
        assert!(banner.is_some());
        assert_eq!(banner.unwrap().id(), JokerId::Banner);

        let abstract_joker = JokerFactory::create(JokerId::AbstractJoker);
        assert!(abstract_joker.is_some());
        assert_eq!(abstract_joker.unwrap().id(), JokerId::AbstractJoker);

        let steel = JokerFactory::create(JokerId::SteelJoker);
        assert!(steel.is_some());
        assert_eq!(steel.unwrap().id(), JokerId::SteelJoker);
    }

    #[test]
    fn test_new_jokers_in_rarity_lists() {
        let common_jokers = JokerFactory::get_by_rarity(JokerRarity::Common);
        assert!(common_jokers.contains(&JokerId::FacelessJoker));
        assert!(common_jokers.contains(&JokerId::Square));
        assert!(common_jokers.contains(&JokerId::Walkie));
        assert!(common_jokers.contains(&JokerId::Runner));
        assert!(common_jokers.contains(&JokerId::HalfJoker));
        assert!(common_jokers.contains(&JokerId::Banner));
        assert!(common_jokers.contains(&JokerId::AbstractJoker));

        let uncommon_jokers = JokerFactory::get_by_rarity(JokerRarity::Uncommon);
        assert!(uncommon_jokers.contains(&JokerId::RedCard));
        assert!(uncommon_jokers.contains(&JokerId::BlueJoker));
        assert!(uncommon_jokers.contains(&JokerId::SteelJoker));
    }

    #[test]
    fn test_new_jokers_in_implemented_list() {
        let implemented = JokerFactory::get_all_implemented();

        // Fully implemented jokers should be in the list
        assert!(implemented.contains(&JokerId::RedCard));
        assert!(implemented.contains(&JokerId::BlueJoker));
        assert!(implemented.contains(&JokerId::FacelessJoker));
        assert!(implemented.contains(&JokerId::Square));
        assert!(implemented.contains(&JokerId::Walkie));
        assert!(implemented.contains(&JokerId::Runner));

        // Note: Placeholder jokers (HalfJoker, Banner, AbstractJoker, SteelJoker)
        // are intentionally not in get_all_implemented() as they're not complete
    }
}<|MERGE_RESOLUTION|>--- conflicted
+++ resolved
@@ -24,20 +24,17 @@
             JokerId::CleverJoker => Some(Box::new(CleverJoker)),
             JokerId::DeviousJoker => Some(Box::new(DeviousJoker)),
             JokerId::CraftyJoker => Some(Box::new(CraftyJoker)),
-<<<<<<< HEAD
-
-            // Jokers from main branch
-=======
+
             // Money-based conditional jokers
             JokerId::BusinessCard => Some(Box::new(BusinessCard)),
             JokerId::EggJoker => Some(Box::new(Egg)),
             JokerId::Burglar => Some(Box::new(Burglar)),
-            // Hand type conditional jokers
-            JokerId::Runner => Some(Box::new(RunnerJoker)),
->>>>>>> b403ac45
+            
+            // Hand type conditional jokers from main branch
             JokerId::Supernova => Some(Box::new(SupernovaJoker)),
             JokerId::SpaceJoker => Some(Box::new(SpaceJoker)),
             JokerId::IceCream => Some(Box::new(IceCreamJoker::new())),
+            JokerId::Runner => Some(Box::new(RunnerJoker)),
 
             // Static jokers from StaticJokerFactory
             JokerId::RedCard => Some(StaticJokerFactory::create_red_card()),
@@ -45,7 +42,6 @@
             JokerId::FacelessJoker => Some(StaticJokerFactory::create_faceless_joker()),
             JokerId::Square => Some(StaticJokerFactory::create_square()),
             JokerId::Walkie => Some(StaticJokerFactory::create_walkie()),
-            JokerId::Runner => Some(Box::new(RunnerJoker)),
 
             // Placeholder jokers with TODO comments
             JokerId::HalfJoker => Some(StaticJokerFactory::create_half_joker()),
@@ -78,36 +74,30 @@
                 CleverJoker,
                 DeviousJoker,
                 CraftyJoker,
-<<<<<<< HEAD
-=======
                 // Money-based conditional jokers
                 BusinessCard,
                 EggJoker,
                 // Hand type conditional jokers
-                Runner,
->>>>>>> b403ac45
                 Supernova,
                 IceCream,
+                Runner,
                 // New static jokers
                 FacelessJoker,
                 Square,
                 Walkie,
-                Runner,
                 HalfJoker,
                 Banner,
                 AbstractJoker,
             ],
             JokerRarity::Uncommon => vec![
-<<<<<<< HEAD
-                SpaceJoker, // New static jokers
-                RedCard, BlueJoker, SteelJoker,
-=======
                 // Money-based conditional jokers
                 Burglar,
                 // Hand type conditional jokers
                 SpaceJoker,
-                // TODO: Add more uncommon jokers
->>>>>>> b403ac45
+                // New static jokers
+                RedCard, 
+                BlueJoker, 
+                SteelJoker,
             ],
             JokerRarity::Rare => vec![
                 // TODO: Add rare jokers
@@ -137,25 +127,21 @@
             CleverJoker,
             DeviousJoker,
             CraftyJoker,
-<<<<<<< HEAD
-=======
             // Money-based conditional jokers
             BusinessCard,
             EggJoker,
             Burglar,
             // Hand type conditional jokers
-            Runner,
->>>>>>> b403ac45
             Supernova,
             SpaceJoker,
             IceCream,
+            Runner,
             // New fully implemented static jokers
             RedCard,
             BlueJoker,
             FacelessJoker,
             Square,
             Walkie,
-            Runner,
             // Note: HalfJoker, Banner, AbstractJoker, and SteelJoker are placeholders
         ]
     }
