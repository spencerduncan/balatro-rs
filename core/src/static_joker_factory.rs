--- conflicted
+++ resolved
@@ -541,10 +541,7 @@
             .expect("Valid joker configuration"),
         )
     }
-<<<<<<< HEAD
-=======
-
->>>>>>> 058fbc89
+
     /// Test-only methods that return concrete types for internal testing
     #[cfg(test)]
     pub fn create_greedy_joker_concrete() -> StaticJoker {
